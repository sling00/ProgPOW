--- conflicted
+++ resolved
@@ -37,12 +37,7 @@
             { "method": "eth_newFilterString", "params": [""], "order": [], "returns": 0},
             { "method": "eth_uninstallFilter", "params": [0], "order": [], "returns": true},
             { "method": "eth_changed", "params": [0], "order": [], "returns": false},
-<<<<<<< HEAD
-            { "method": "eth_filterLogs", "params": [0], "order": [], "returns": []},
-            { "method": "eth_logs", "params": [{}], "order": [], "returns": []},
-=======
             { "method": "eth_getLogs", "params": [0], "order": [], "returns": []},
->>>>>>> 7a0cb2bf
 
             { "method": "db_put", "params": ["", "", ""], "order": [], "returns": true},
             { "method": "db_get", "params": ["", ""], "order": [], "returns": ""},
