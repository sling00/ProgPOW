--- conflicted
+++ resolved
@@ -124,11 +124,7 @@
 	// Network stuff:
 
 	/// Get information on the current peer set.
-<<<<<<< HEAD
-	std::vector<p2p::PeerSessionInfo> peers();
-=======
-	std::vector<p2p::PeerInfo> peers() override;
->>>>>>> be704422
+	std::vector<p2p::PeerSessionInfo> peers() override;
 
 	/// Same as peers().size(), but more efficient.
 	size_t peerCount() const override;
