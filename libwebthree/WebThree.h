--- conflicted
+++ resolved
@@ -103,11 +103,7 @@
 public:
 	/// Constructor for private instance. If there is already another process on the machine using @a _dbPath, then this will throw an exception.
 	/// ethereum() may be safely static_cast()ed to a eth::Client*.
-<<<<<<< HEAD
-	WebThreeDirect(std::string const& _clientVersion, std::string const& _dbPath, bool _forceClean = false, std::set<std::string> const& _interfaces = {"eth", "shh"}, p2p::NetworkPreferences const& _n = p2p::NetworkPreferences(), bytesConstRef _network = bytesConstRef());
-=======
-	WebThreeDirect(std::string const& _clientVersion, std::string const& _dbPath, bool _forceClean = false, std::set<std::string> const& _interfaces = {"eth", "shh"}, p2p::NetworkPreferences const& _n = p2p::NetworkPreferences(), int miners = -1);
->>>>>>> a5b758e7
+	WebThreeDirect(std::string const& _clientVersion, std::string const& _dbPath, bool _forceClean = false, std::set<std::string> const& _interfaces = {"eth", "shh"}, p2p::NetworkPreferences const& _n = p2p::NetworkPreferences(), bytesConstRef _network = bytesConstRef(), int miners = -1);
 
 	/// Destructor.
 	~WebThreeDirect();
