/*
	This file is part of cpp-ethereum.

	cpp-ethereum is free software: you can redistribute it and/or modify
	it under the terms of the GNU General Public License as published by
	the Free Software Foundation, either version 3 of the License, or
	(at your option) any later version.

	cpp-ethereum is distributed in the hope that it will be useful,
	but WITHOUT ANY WARRANTY; without even the implied warranty of
	MERCHANTABILITY or FITNESS FOR A PARTICULAR PURPOSE.  See the
	GNU General Public License for more details.

	You should have received a copy of the GNU General Public License
	along with cpp-ethereum.  If not, see <http://www.gnu.org/licenses/>.
*/
/** @file vm.cpp
 * @author Gav Wood <i@gavwood.com>
 * @date 2014
 * vm test functions.
 */

#include "vm.h"

using namespace std;
using namespace json_spirit;
using namespace dev;
using namespace dev::eth;
using namespace dev::test;

FakeExtVM::FakeExtVM(eth::BlockInfo const& _previousBlock, eth::BlockInfo const& _currentBlock, unsigned _depth):			/// TODO: XXX: remove the default argument & fix.
	ExtVMFace(Address(), Address(), Address(), 0, 1, bytesConstRef(), bytes(), _previousBlock, _currentBlock, _depth) {}

h160 FakeExtVM::create(u256 _endowment, u256* _gas, bytesConstRef _init, OnOpFunc const&)
{
	Address na = right160(sha3(rlpList(myAddress, get<1>(addresses[myAddress]))));

	Transaction t;
	t.value = _endowment;
	t.gasPrice = gasPrice;
	t.gas = *_gas;
	t.data = _init.toBytes();
	t.type = eth::Transaction::ContractCreation;
	callcreates.push_back(t);
	return na;
}

bool FakeExtVM::call(Address _receiveAddress, u256 _value, bytesConstRef _data, u256* _gas, bytesRef _out, OnOpFunc const&, Address _myAddressOverride, Address _codeAddressOverride)
{
	Transaction t;
	t.value = _value;
	t.gasPrice = gasPrice;
	t.gas = *_gas;
	t.data = _data.toVector();
	t.type = eth::Transaction::MessageCall;
	t.receiveAddress = _receiveAddress;
	callcreates.push_back(t);
	(void)_out;
	(void)_myAddressOverride;
	(void)_codeAddressOverride;
	return true;
}

void FakeExtVM::setTransaction(Address _caller, u256 _value, u256 _gasPrice, bytes const& _data)
{
	caller = origin = _caller;
	value = _value;
	data = &(thisTxData = _data);
	gasPrice = _gasPrice;
}

void FakeExtVM::setContract(Address _myAddress, u256 _myBalance, u256 _myNonce, map<u256, u256> const& _storage, bytes const& _code)
{
	myAddress = _myAddress;
	set(myAddress, _myBalance, _myNonce, _storage, _code);
}

void FakeExtVM::set(Address _a, u256 _myBalance, u256 _myNonce, map<u256, u256> const& _storage, bytes const& _code)
{
	get<0>(addresses[_a]) = _myBalance;
	get<1>(addresses[_a]) = _myNonce;
	get<2>(addresses[_a]) = _storage;
	get<3>(addresses[_a]) = _code;
}

void FakeExtVM::reset(u256 _myBalance, u256 _myNonce, map<u256, u256> const& _storage)
{
	callcreates.clear();
	addresses.clear();
	set(myAddress, _myBalance, _myNonce, _storage, get<3>(addresses[myAddress]));
}

void FakeExtVM::push(mObject& o, string const& _n, u256 _v)
{
	o[_n] = toString(_v);
}

void FakeExtVM::push(mArray& a, u256 _v)
{
	a.push_back(toString(_v));
}

mObject FakeExtVM::exportEnv()
{
	mObject ret;
	ret["previousHash"] = toString(previousBlock.hash);
	push(ret, "currentDifficulty", currentBlock.difficulty);
	push(ret, "currentTimestamp", currentBlock.timestamp);
	ret["currentCoinbase"] = toString(currentBlock.coinbaseAddress);
	push(ret, "currentNumber", currentBlock.number);
	push(ret, "currentGasLimit", currentBlock.gasLimit);
	return ret;
}

void FakeExtVM::importEnv(mObject& _o)
{
	// cant use BOOST_REQUIRE, because this function is used outside boost test (createRandomTest)
	assert(_o.count("previousHash") > 0);
	assert(_o.count("currentGasLimit") > 0);
	assert(_o.count("currentDifficulty") > 0);
	assert(_o.count("currentTimestamp") > 0);
	assert(_o.count("currentCoinbase") > 0);
	assert(_o.count("currentNumber") > 0);

	previousBlock.hash = h256(_o["previousHash"].get_str());
	currentBlock.number = toInt(_o["currentNumber"]);
	currentBlock.gasLimit = toInt(_o["currentGasLimit"]);
	currentBlock.difficulty = toInt(_o["currentDifficulty"]);
	currentBlock.timestamp = toInt(_o["currentTimestamp"]);
	currentBlock.coinbaseAddress = Address(_o["currentCoinbase"].get_str());
}

mObject FakeExtVM::exportState()
{
	mObject ret;
	for (auto const& a: addresses)
	{
		mObject o;
		push(o, "balance", get<0>(a.second));
		push(o, "nonce", get<1>(a.second));

		{
			mObject store;
			for (auto const& s: get<2>(a.second))
				store["0x"+toHex(toCompactBigEndian(s.first))] = "0x"+toHex(toCompactBigEndian(s.second));
			o["storage"] = store;
		}
		o["code"] = "0x" + toHex(get<3>(a.second));

		ret[toString(a.first)] = o;
	}
	return ret;
}

void FakeExtVM::importState(mObject& _object)
{
	for (auto const& i: _object)
	{
		mObject o = i.second.get_obj();
		// cant use BOOST_REQUIRE, because this function is used outside boost test (createRandomTest)
		assert(o.count("balance") > 0);
		assert(o.count("nonce") > 0);
		assert(o.count("storage") > 0);
		assert(o.count("code") > 0);

		auto& a = addresses[Address(i.first)];
		get<0>(a) = toInt(o["balance"]);
		get<1>(a) = toInt(o["nonce"]);
		for (auto const& j: o["storage"].get_obj())
			get<2>(a)[toInt(j.first)] = toInt(j.second);

		get<3>(a) = importCode(o);
	}
}

mObject FakeExtVM::exportExec()
{
	mObject ret;
	ret["address"] = toString(myAddress);
	ret["caller"] = toString(caller);
	ret["origin"] = toString(origin);
	push(ret, "value", value);
	push(ret, "gasPrice", gasPrice);
	push(ret, "gas", gas);
	ret["data"] = "0x" + toHex(data);
	ret["code"] = "0x" + toHex(code);
	return ret;
}

void FakeExtVM::importExec(mObject& _o)
{
	// cant use BOOST_REQUIRE, because this function is used outside boost test (createRandomTest)
	assert(_o.count("address")> 0);
	assert(_o.count("caller") > 0);
	assert(_o.count("origin") > 0);
	assert(_o.count("value") > 0);
	assert(_o.count("data") > 0);
	assert(_o.count("gasPrice") > 0);
	assert(_o.count("gas") > 0);

	myAddress = Address(_o["address"].get_str());
	caller = Address(_o["caller"].get_str());
	origin = Address(_o["origin"].get_str());
	value = toInt(_o["value"]);
	gasPrice = toInt(_o["gasPrice"]);
	gas = toInt(_o["gas"]);

	thisTxCode.clear();
<<<<<<< HEAD
	code = &thisTxCode;

	thisTxCode = importCode(_o);
	if (_o["code"].type() != str_type && _o["code"].type() != array_type)
		code.reset();
=======
	code = thisTxCode;

	thisTxCode = importCode(_o);
	if (_o["code"].type() != str_type && _o["code"].type() != array_type)
		code.clear();
>>>>>>> bd1106b4

	thisTxData.clear();
	thisTxData = importData(_o);

	data = &thisTxData;
}

mArray FakeExtVM::exportCallCreates()
{
	mArray ret;
	for (Transaction const& tx: callcreates)
	{
		mObject o;
		o["destination"] = tx.type == Transaction::ContractCreation ? "" : toString(tx.receiveAddress);
		push(o, "gasLimit", tx.gas);
		push(o, "value", tx.value);
		o["data"] = "0x" + toHex(tx.data);
		ret.push_back(o);
	}
	return ret;
}

void FakeExtVM::importCallCreates(mArray& _callcreates)
{
	for (mValue& v: _callcreates)
	{
		auto tx = v.get_obj();
		BOOST_REQUIRE(tx.count("data") > 0);
		BOOST_REQUIRE(tx.count("value") > 0);
		BOOST_REQUIRE(tx.count("destination") > 0);
		BOOST_REQUIRE(tx.count("gasLimit") > 0);
		Transaction t;
		t.type = tx["destination"].get_str().empty() ? Transaction::ContractCreation : Transaction::MessageCall;
		t.receiveAddress = Address(tx["destination"].get_str());
		t.value = toInt(tx["value"]);
		t.gas = toInt(tx["gasLimit"]);
		t.data = importData(tx);
		callcreates.push_back(t);
	}
}

eth::OnOpFunc FakeExtVM::simpleTrace()
{
	return [](uint64_t steps, eth::Instruction inst, bigint newMemSize, bigint gasCost, void* voidVM, void const* voidExt)
	{
		FakeExtVM const& ext = *(FakeExtVM const*)voidExt;
		eth::VM& vm = *(eth::VM*)voidVM;

		std::ostringstream o;
		o << std::endl << "    STACK" << std::endl;
		for (auto i: vm.stack())
			o << (h256)i << std::endl;
		o << "    MEMORY" << std::endl << memDump(vm.memory());
		o << "    STORAGE" << std::endl;

		for (auto const& i: std::get<2>(ext.addresses.find(ext.myAddress)->second))
			o << std::showbase << std::hex << i.first << ": " << i.second << std::endl;

		dev::LogOutputStream<eth::VMTraceChannel, false>(true) << o.str();
		dev::LogOutputStream<eth::VMTraceChannel, false>(false) << " | " << std::dec << ext.depth << " | " << ext.myAddress << " | #" << steps << " | " << std::hex << std::setw(4) << std::setfill('0') << vm.curPC() << " : " << instructionInfo(inst).name << " | " << std::dec << vm.gas() << " | -" << std::dec << gasCost << " | " << newMemSize << "x32" << " ]";

		if (eth::VMTraceChannel::verbosity <= g_logVerbosity)
		{
			std::ofstream f;
			f.open("./vmtrace.log", std::ofstream::app);
			f << o.str();
			f << " | " << std::dec << ext.depth << " | " << ext.myAddress << " | #" << steps << " | " << std::hex << std::setw(4) << std::setfill('0') << vm.curPC() << " : " << instructionInfo(inst).name << " | " << std::dec << vm.gas() << " | -" << std::dec << gasCost << " | " << newMemSize << "x32";
		}
	};
}

namespace dev { namespace test {

void doVMTests(json_spirit::mValue& v, bool _fillin)
{
	for (auto& i: v.get_obj())
	{
		cnote << i.first;
		mObject& o = i.second.get_obj();

		BOOST_REQUIRE(o.count("env") > 0);
		BOOST_REQUIRE(o.count("pre") > 0);
		BOOST_REQUIRE(o.count("exec") > 0);

		dev::test::FakeExtVM fev;
		fev.importEnv(o["env"].get_obj());
		fev.importState(o["pre"].get_obj());

		if (_fillin)
			o["pre"] = mValue(fev.exportState());

		fev.importExec(o["exec"].get_obj());
		if (!fev.code.size())
		{
			fev.thisTxCode = get<3>(fev.addresses.at(fev.myAddress));
			fev.code = fev.thisTxCode;
		}

		bytes output;
		VM vm(fev.gas);
		try
		{
			output = vm.go(fev, fev.simpleTrace()).toVector();
		}
		catch (Exception const& _e)
		{
			cnote << "VM did throw an exception: " << diagnostic_information(_e);
			//BOOST_ERROR("Failed VM Test with Exception: " << e.what());
		}
		catch (std::exception const& _e)
		{
			cnote << "VM did throw an exception: " << _e.what();
			//BOOST_ERROR("Failed VM Test with Exception: " << e.what());
		}

		// delete null entries in storage for the sake of comparison

		for (auto  &a: fev.addresses)
		{
			vector<u256> keystoDelete;
			for (auto &s: get<2>(a.second))
			{
				if (s.second == 0)
					keystoDelete.push_back(s.first);
			}
			for (auto const key: keystoDelete )
			{
				get<2>(a.second).erase(key);
			}
		}


		if (_fillin)
		{
			o["env"] = mValue(fev.exportEnv());
			o["exec"] = mValue(fev.exportExec());
			o["post"] = mValue(fev.exportState());
			o["callcreates"] = fev.exportCallCreates();
			o["out"] = "0x" + toHex(output);
			fev.push(o, "gas", vm.gas());
		}
		else
		{
			BOOST_REQUIRE(o.count("post") > 0);
			BOOST_REQUIRE(o.count("callcreates") > 0);
			BOOST_REQUIRE(o.count("out") > 0);
			BOOST_REQUIRE(o.count("gas") > 0);

			dev::test::FakeExtVM test;
			test.importState(o["post"].get_obj());
			test.importCallCreates(o["callcreates"].get_array());

			checkOutput(output, o);

			BOOST_CHECK_EQUAL(toInt(o["gas"]), vm.gas());

			auto& expectedAddrs = test.addresses;
			auto& resultAddrs = fev.addresses;
			for (auto&& expectedPair : expectedAddrs)
			{
				auto& expectedAddr = expectedPair.first;
				auto resultAddrIt = resultAddrs.find(expectedAddr);
				if (resultAddrIt == resultAddrs.end())
					BOOST_ERROR("Missing expected address " << expectedAddr);
				else
				{
					auto& expectedState = expectedPair.second;
					auto& resultState = resultAddrIt->second;
					BOOST_CHECK_MESSAGE(std::get<0>(expectedState) == std::get<0>(resultState), expectedAddr << ": incorrect balance " << std::get<0>(resultState) << ", expected " << std::get<0>(expectedState));
					BOOST_CHECK_MESSAGE(std::get<1>(expectedState) == std::get<1>(resultState), expectedAddr << ": incorrect txCount " << std::get<1>(resultState) << ", expected " << std::get<1>(expectedState));
					BOOST_CHECK_MESSAGE(std::get<3>(expectedState) == std::get<3>(resultState), expectedAddr << ": incorrect code");

					checkStorage(std::get<2>(expectedState), std::get<2>(resultState), expectedAddr);
				}
			}

			checkAddresses<std::map<Address, std::tuple<u256, u256, std::map<u256, u256>, bytes> > >(test.addresses, fev.addresses);
			BOOST_CHECK(test.callcreates == fev.callcreates);
		}
	}
}

} } // Namespace Close

BOOST_AUTO_TEST_SUITE(VMTests)

BOOST_AUTO_TEST_CASE(vm_tests)
{
	dev::test::executeTests("vmtests", "/VMTests", dev::test::doVMTests);
}

BOOST_AUTO_TEST_CASE(vmArithmeticTest)
{
	dev::test::executeTests("vmArithmeticTest", "/VMTests", dev::test::doVMTests);
}

BOOST_AUTO_TEST_CASE(vmBitwiseLogicOperationTest)
{
	dev::test::executeTests("vmBitwiseLogicOperationTest", "/VMTests", dev::test::doVMTests);
}

BOOST_AUTO_TEST_CASE(vmSha3Test)
{
	dev::test::executeTests("vmSha3Test", "/VMTests", dev::test::doVMTests);
}

BOOST_AUTO_TEST_CASE(vmEnvironmentalInfoTest)
{
	dev::test::executeTests("vmEnvironmentalInfoTest", "/VMTests", dev::test::doVMTests);
}

BOOST_AUTO_TEST_CASE(vmBlockInfoTest)
{
	dev::test::executeTests("vmBlockInfoTest", "/VMTests", dev::test::doVMTests);
}

<<<<<<< HEAD
BOOST_AUTO_TEST_CASE(vmIOandFlowOperationsTest)
{
	dev::test::executeTests("vmIOandFlowOperationsTest", "/VMTests", dev::test::doVMTests);
}
=======
//BOOST_AUTO_TEST_CASE(vmIOandFlowOperationsTest)
//{
//	dev::test::executeTests("vmIOandFlowOperationsTest", "/VMTests", dev::test::doVMTests);
//}
>>>>>>> bd1106b4

BOOST_AUTO_TEST_CASE(vmPushDupSwapTest)
{
	dev::test::executeTests("vmPushDupSwapTest", "/VMTests", dev::test::doVMTests);
}

BOOST_AUTO_TEST_CASE(vmNamecoin)
{
	dev::test::executeTests("vmNamecoin", "/VMTests", dev::test::doVMTests);
}

//BOOST_AUTO_TEST_CASE(vmSystemOperationsTest)
//{
//	dev::test::executeTests("vmSystemOperationsTest", "/VMTests", dev::test::doVMTests);
//}

BOOST_AUTO_TEST_CASE(userDefinedFile)
{
	if (boost::unit_test::framework::master_test_suite().argc == 2)
	{
		string filename = boost::unit_test::framework::master_test_suite().argv[1];
		int currentVerbosity = g_logVerbosity;
		g_logVerbosity = 12;
		try
		{
			cnote << "Testing VM..." << "user defined test";
			json_spirit::mValue v;
			string s = asString(contents(filename));
			BOOST_REQUIRE_MESSAGE(s.length() > 0, "Contents of " + filename + " is empty. ");
			json_spirit::read_string(s, v);
			dev::test::doVMTests(v, false);
		}
		catch (Exception const& _e)
		{
			BOOST_ERROR("Failed VM Test with Exception: " << diagnostic_information(_e));
		}
		catch (std::exception const& _e)
		{
			BOOST_ERROR("Failed VM Test with Exception: " << _e.what());
		}
		g_logVerbosity = currentVerbosity;
	}
}

BOOST_AUTO_TEST_SUITE_END()<|MERGE_RESOLUTION|>--- conflicted
+++ resolved
@@ -206,19 +206,11 @@
 	gas = toInt(_o["gas"]);
 
 	thisTxCode.clear();
-<<<<<<< HEAD
-	code = &thisTxCode;
-
-	thisTxCode = importCode(_o);
-	if (_o["code"].type() != str_type && _o["code"].type() != array_type)
-		code.reset();
-=======
 	code = thisTxCode;
 
 	thisTxCode = importCode(_o);
 	if (_o["code"].type() != str_type && _o["code"].type() != array_type)
 		code.clear();
->>>>>>> bd1106b4
 
 	thisTxData.clear();
 	thisTxData = importData(_o);
@@ -435,17 +427,10 @@
 	dev::test::executeTests("vmBlockInfoTest", "/VMTests", dev::test::doVMTests);
 }
 
-<<<<<<< HEAD
 BOOST_AUTO_TEST_CASE(vmIOandFlowOperationsTest)
 {
 	dev::test::executeTests("vmIOandFlowOperationsTest", "/VMTests", dev::test::doVMTests);
 }
-=======
-//BOOST_AUTO_TEST_CASE(vmIOandFlowOperationsTest)
-//{
-//	dev::test::executeTests("vmIOandFlowOperationsTest", "/VMTests", dev::test::doVMTests);
-//}
->>>>>>> bd1106b4
 
 BOOST_AUTO_TEST_CASE(vmPushDupSwapTest)
 {
