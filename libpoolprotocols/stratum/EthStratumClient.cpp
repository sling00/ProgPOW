#include "EthStratumClient.h"
#include <libdevcore/Log.h>
#include <libethash/endian.h>
#include <ethminer-buildinfo.h>

#ifdef _WIN32
#include <wincrypt.h>
#endif

using boost::asio::ip::tcp;


static void diffToTarget(uint32_t *target, double diff)
{
	uint32_t target2[8];
	uint64_t m;
	int k;

	for (k = 6; k > 0 && diff > 1.0; k--)
		diff /= 4294967296.0;
	m = (uint64_t)(4294901760.0 / diff);
	if (m == 0 && k == 6)
		memset(target2, 0xff, 32);
	else {
		memset(target2, 0, 32);
		target2[k] = (uint32_t)m;
		target2[k + 1] = (uint32_t)(m >> 32);
	}

	for (int i = 0; i < 32; i++)
		((uint8_t*)target)[31 - i] = ((uint8_t*)target2)[i];
}


EthStratumClient::EthStratumClient(int const & worktimeout, string const & email, bool const & submitHashrate) : PoolClient(),
	m_socket(nullptr),
	m_securesocket(nullptr),
	m_worktimer(m_io_service),
	m_responsetimer(m_io_service),
	m_hashrate_event(m_io_service),
	m_resolver(m_io_service)
{
	m_authorized = false;
	m_pending = 0;
	m_worktimeout = worktimeout;

	m_email = email;

	m_submit_hashrate = submitHashrate;
	m_submit_hashrate_id = h256::random().hex();

<<<<<<< HEAD
	m_secureMode = secureMode;
=======
	// This timer is set to never expire. This is intentional since
	// boost asio does not support events, this timer will
	// serve an equivalent role when cancelled.
	m_hashrate_event.expires_at(boost::posix_time::pos_infin);
	m_hashrate_event.async_wait(boost::bind(&EthStratumClient::hashrate_event_handler, this, boost::asio::placeholders::error));
>>>>>>> e5bee2ba
}

EthStratumClient::~EthStratumClient()
{
	m_io_service.stop();
	m_serviceThread.join();

	if (m_connection.SecLevel() != SecureLevel::NONE) {
		if (m_securesocket) 
			delete m_securesocket;
	}
	else {
		if (m_socket)
			delete m_socket;
	}
}

void EthStratumClient::connect()
{
	m_connection = m_conn;

	m_authorized = false;
	m_connected.store(false, std::memory_order_relaxed);

	stringstream ssPort;
	ssPort << m_connection.Port();
	tcp::resolver::query q(m_connection.Host(), ssPort.str());

	//cnote << "Resolving stratum server " + m_connection.host + ":" + m_connection.port;

	if (m_connection.SecLevel() != SecureLevel::NONE) {

		boost::asio::ssl::context::method method = boost::asio::ssl::context::tls;
		if (m_connection.SecLevel() == SecureLevel::TLS12)
			method = boost::asio::ssl::context::tlsv12;

		boost::asio::ssl::context ctx(method);
		m_securesocket = new boost::asio::ssl::stream<boost::asio::ip::tcp::socket>(m_io_service, ctx);
		m_socket = &m_securesocket->next_layer();

		if (m_connection.SecLevel() != SecureLevel::ALLOW_SELFSIGNED) {
			m_securesocket->set_verify_mode(boost::asio::ssl::verify_peer);

#ifdef _WIN32
			HCERTSTORE hStore = CertOpenSystemStore(0, "ROOT");
			if (hStore == NULL) {
				return;
			}

			X509_STORE *store = X509_STORE_new();
			PCCERT_CONTEXT pContext = NULL;
			while ((pContext = CertEnumCertificatesInStore(hStore, pContext)) != NULL) {
				X509 *x509 = d2i_X509(NULL,
					(const unsigned char **)&pContext->pbCertEncoded,
					pContext->cbCertEncoded);
				if (x509 != NULL) {
					X509_STORE_add_cert(store, x509);
					X509_free(x509);
				}
			}

			CertFreeCertificateContext(pContext);
			CertCloseStore(hStore, 0);

			SSL_CTX_set_cert_store(ctx.native_handle(), store);
#else
			char *certPath = getenv("SSL_CERT_FILE");
			try {
				ctx.load_verify_file(certPath ? certPath : "/etc/ssl/certs/ca-certificates.crt");
			}
			catch (...) {
				cwarn << "Failed to load ca certificates. Either the file '/etc/ssl/certs/ca-certificates.crt' does not exist";
				cwarn << "or the environment variable SSL_CERT_FILE is set to an invalid or inaccessable file.";
				cwarn << "It is possible that certificate verification can fail.";
			}
#endif
		}
	}
	else {
		m_socket = new boost::asio::ip::tcp::socket(m_io_service);
	}

	// Activate keep alive to detect disconnects
	unsigned int keepAlive = 10000;

#if defined _WIN32 || defined WIN32 || defined OS_WIN64 || defined _WIN64 || defined WIN64 || defined WINNT
	int32_t timeout = keepAlive;
	setsockopt(m_socket->native_handle(), SOL_SOCKET, SO_RCVTIMEO, (const char*)&timeout, sizeof(timeout));
	setsockopt(m_socket->native_handle(), SOL_SOCKET, SO_SNDTIMEO, (const char*)&timeout, sizeof(timeout));
#else
	struct timeval tv;
	tv.tv_sec = keepAlive / 1000;
	tv.tv_usec = keepAlive % 1000;
	setsockopt(m_socket->native_handle(), SOL_SOCKET, SO_RCVTIMEO, &tv, sizeof(tv));
	setsockopt(m_socket->native_handle(), SOL_SOCKET, SO_SNDTIMEO, &tv, sizeof(tv));
#endif

	m_resolver.async_resolve(q, boost::bind(&EthStratumClient::resolve_handler,
		this, boost::asio::placeholders::error,
		boost::asio::placeholders::iterator));

    if (m_serviceThread.joinable())
	{
		// If the service thread have been created try to reset the service.
		m_io_service.reset();
	}
	else
	{
		// Otherwise, if the first time here, create new thread.
		m_serviceThread = std::thread{boost::bind(&boost::asio::io_service::run, &m_io_service)};
	}
}

#define BOOST_ASIO_ENABLE_CANCELIO 

void EthStratumClient::disconnect()
{
	m_worktimer.cancel();
	m_responsetimer.cancel();
	m_response_pending = false;
	m_linkdown = true;

	try {
		if (m_connection.SecLevel() != SecureLevel::NONE) {
			boost::system::error_code sec;
			m_securesocket->shutdown(sec);
		}

		m_socket->close();
		m_io_service.stop();
	}
	catch (std::exception const& _e) {
		cwarn << "Error while disconnecting:" << _e.what();
	}

	if (m_connection.SecLevel() != SecureLevel::NONE) {
		delete m_securesocket;
	}
	else {
		delete m_socket;
	}

	m_authorized = false;
	m_connected.store(false, std::memory_order_relaxed);

	if (m_onDisconnected) {
		m_onDisconnected();
	}
}

void EthStratumClient::resolve_handler(const boost::system::error_code& ec, tcp::resolver::iterator i)
{
	dev::setThreadName("stratum");
	if (!ec)
	{
		//cnote << "Connecting to stratum server " + m_connection.Host() + ":" + m_connection.Port();
		tcp::resolver::iterator end;
		async_connect(*m_socket, i, end, boost::bind(&EthStratumClient::connect_handler,
						this, boost::asio::placeholders::error,
						boost::asio::placeholders::iterator));
	}
	else
	{
		stringstream ss;
		ss << "Could not resolve host " << m_connection.Host() << ':' << m_connection.Port() << ", " << ec.message();
		cwarn << ss.str();
		disconnect();
	}
}

void EthStratumClient::reset_work_timeout()
{
	m_worktimer.cancel();
	m_worktimer.expires_from_now(boost::posix_time::seconds(m_worktimeout));
	m_worktimer.async_wait(boost::bind(&EthStratumClient::work_timeout_handler, this, boost::asio::placeholders::error));
}

void EthStratumClient::async_write_with_response()
{
	if (m_connection.SecLevel() != SecureLevel::NONE) {
		async_write(*m_securesocket, m_requestBuffer,
			boost::bind(&EthStratumClient::handleResponse, this,
				boost::asio::placeholders::error));
	}
	else {
		async_write(*m_socket, m_requestBuffer,
			boost::bind(&EthStratumClient::handleResponse, this,
				boost::asio::placeholders::error));
	}
}

void EthStratumClient::connect_handler(const boost::system::error_code& ec, tcp::resolver::iterator i)
{
	(void)i;

	dev::setThreadName("stratum");
	
	if (!ec)
	{
		m_connected.store(true, std::memory_order_relaxed);
		m_linkdown = false;

		//cnote << "Connected to stratum server " + i->host_name() + ":" + m_connection.port;
		if (m_onConnected) {
			m_onConnected();
		}

		if (m_connection.SecLevel() != SecureLevel::NONE) {
			boost::system::error_code hec;
			m_securesocket->handshake(boost::asio::ssl::stream_base::client, hec);
			if (hec) {
				cwarn << "SSL/TLS Handshake failed: " << hec.message();
				if (hec.value() == 337047686) { // certificate verification failed
					cwarn << "This can have multiple reasons:";
					cwarn << "* Root certs are either not installed or not found";
					cwarn << "* Pool uses a self-signed certificate";
					cwarn << "Possible fixes:";
					cwarn << "* Make sure the file '/etc/ssl/certs/ca-certificates.crt' exists and is accessable";
					cwarn << "* Export the correct path via 'export SSL_CERT_FILE=/etc/ssl/certs/ca-certificates.crt' to the correct file";
					cwarn << "  On most systems you can install the 'ca-certificates' package";
					cwarn << "  You can also get the latest file here: https://curl.haxx.se/docs/caextract.html";
					cwarn << "* Disable certificate verification all-together via command-line option.";
				}
				disconnect();
				return;
			}
		}

		// Successfully connected so we start our work timeout timer
		reset_work_timeout();

		std::ostream os(&m_requestBuffer);

		string user;
		size_t p;

		switch (m_connection.Version()) {
			case EthStratumClient::STRATUM:
				m_authorized = true;
				os << "{\"id\": 1, \"method\": \"mining.subscribe\", \"params\": []}\n";
				break;
			case EthStratumClient::ETHPROXY:
				p = m_connection.User().find_first_of(".");
				user = m_connection.User().substr(0, p);
				if (p + 1 <= m_connection.User().length())
					m_worker = m_connection.User().substr(p + 1);
				else
					m_worker = "";

				if (m_email.empty())
				{
					os << "{\"id\": 1, \"worker\":\"" << m_worker << "\", \"method\": \"eth_submitLogin\", \"params\": [\"" << user << "\"]}\n";
				}
				else
				{
					os << "{\"id\": 1, \"worker\":\"" << m_worker << "\", \"method\": \"eth_submitLogin\", \"params\": [\"" << user << "\", \"" << m_email << "\"]}\n";
				}
				break;
			case EthStratumClient::ETHEREUMSTRATUM:
				m_authorized = true;
				os << "{\"id\": 1, \"method\": \"mining.subscribe\", \"params\": [\"ethminer/" << ethminer_get_buildinfo()->project_version << "\",\"EthereumStratum/1.0.0\"]}\n";
				break;
		}

		async_write_with_response();
	}
	else
	{
		stringstream ss;
		ss << "Could not connect to stratum server " << m_connection.Host() << ':' << m_connection.Port() << ", " << ec.message();
		cwarn << ss.str();
		disconnect();
	}

}

void EthStratumClient::readline() {
	x_pending.lock();
	if (m_pending == 0) {
		if (m_connection.SecLevel() != SecureLevel::NONE) {
			async_read_until(*m_securesocket, m_responseBuffer, "\n",
				boost::bind(&EthStratumClient::readResponse, this,
					boost::asio::placeholders::error, boost::asio::placeholders::bytes_transferred));
		}
		else {
			async_read_until(*m_socket, m_responseBuffer, "\n",
				boost::bind(&EthStratumClient::readResponse, this,
					boost::asio::placeholders::error, boost::asio::placeholders::bytes_transferred));
		}
	
		m_pending++;
		
	}
	x_pending.unlock();
}

void EthStratumClient::handleHashrateResponse(const boost::system::error_code& ec) {
	(void)ec;
}

void EthStratumClient::handleResponse(const boost::system::error_code& ec) {
	if (!ec)
	{
		readline();
	}
	else
	{
		dev::setThreadName("stratum");
		cwarn << "Handle response failed: " + ec.message();
	}
}

void EthStratumClient::readResponse(const boost::system::error_code& ec, std::size_t bytes_transferred)
{
	dev::setThreadName("stratum");
	x_pending.lock();
	m_pending = m_pending > 0 ? m_pending - 1 : 0;
	x_pending.unlock();

	if (!ec && bytes_transferred)
	{
		std::istream is(&m_responseBuffer);
		std::string response;
		getline(is, response);

		if (!response.empty() && response.front() == '{' && response.back() == '}') 
		{
			Json::Value responseObject;
			Json::Reader reader;
			if (reader.parse(response.c_str(), responseObject))
			{
				processReponse(responseObject);
			}
			else 
			{
				cwarn << "Parse response failed: " + reader.getFormattedErrorMessages();
			}
		}
		else if (m_connection.Version() != EthStratumClient::ETHPROXY)
		{
			cwarn << "Discarding incomplete response";
		}
		if (m_connected.load(std::memory_order_relaxed))
			readline();
	}
	else
	{
		if (m_connected.load(std::memory_order_relaxed)) {
			cwarn << "Read response failed: " + ec.message();
			disconnect();
		}
	}
}

void EthStratumClient::processExtranonce(std::string& enonce)
{
	m_extraNonceHexSize = enonce.length();

	cnote << "Extranonce set to " + enonce;

	for (int i = enonce.length(); i < 16; ++i) enonce += "0";
	m_extraNonce = h64(enonce);
}

void EthStratumClient::processReponse(Json::Value& responseObject)
{
	Json::Value error = responseObject.get("error", {});
	if (error.isArray())
	{
		cnote << error.get(1, "Unknown error").asString();
	}
	std::ostream os(&m_requestBuffer);
	Json::Value params;
	int id = responseObject.get("id", Json::Value::null).asInt();
	switch (id)
	{
		case 1:
		if (m_connection.Version() == EthStratumClient::ETHEREUMSTRATUM)
		{
			m_nextWorkDifficulty = 1;
			params = responseObject.get("result", Json::Value::null);
			if (params.isArray())
			{
				std::string enonce = params.get((Json::Value::ArrayIndex)1, "").asString();
				processExtranonce(enonce);
			}

			os << "{\"id\": 2, \"method\": \"mining.extranonce.subscribe\", \"params\": []}\n";
		}
		if (m_connection.Version() != EthStratumClient::ETHPROXY)
		{
			cnote << "Subscribed to stratum server";
			os << "{\"id\": 3, \"method\": \"mining.authorize\", \"params\": [\"" << m_connection.User() << "\",\"" << m_connection.Pass() << "\"]}\n";
		}
		else
		{
			m_authorized = true;
			os << "{\"id\": 5, \"method\": \"eth_getWork\", \"params\": []}\n"; // not strictly required but it does speed up initialization
		}

		async_write_with_response();

		break;
	case 2:
		// nothing to do...
		break;
	case 3:
		m_authorized = responseObject.get("result", Json::Value::null).asBool();
		if (!m_authorized)
		{
			cnote << "Worker not authorized:" + m_connection.User();
			disconnect();
			return;
		}
		cnote << "Authorized worker " + m_connection.User();
		break;
	case 4:
		{
			m_responsetimer.cancel();
			m_response_pending = false;
			if (responseObject.get("result", false).asBool()) {
				if (m_onSolutionAccepted) {
					m_onSolutionAccepted(m_stale);
				}
			}
			else {
				if (m_onSolutionRejected) {
					m_onSolutionRejected(m_stale);
				}
			}
		}
		break;
	default:
		string method, workattr;
		unsigned index;
		if (m_connection.Version() != EthStratumClient::ETHPROXY)
		{
			method = responseObject.get("method", "").asString();
			workattr = "params";
			index = 1;
		}
		else
		{
			method = "mining.notify";
			workattr = "result";
			index = 0;
		}

		if (method == "mining.notify")
		{
			params = responseObject.get(workattr.c_str(), Json::Value::null);
			if (params.isArray())
			{
				string job = params.get((Json::Value::ArrayIndex)0, "").asString();
				if (m_response_pending)
					m_stale = true;
				if (m_connection.Version() == EthStratumClient::ETHEREUMSTRATUM)
				{
					string sSeedHash = params.get((Json::Value::ArrayIndex)1, "").asString();
					string sHeaderHash = params.get((Json::Value::ArrayIndex)2, "").asString();

					if (sHeaderHash != "" && sSeedHash != "")
					{
						reset_work_timeout();

						m_current.header = h256(sHeaderHash);
						m_current.seed = h256(sSeedHash);
						m_current.boundary = h256();
						diffToTarget((uint32_t*)m_current.boundary.data(), m_nextWorkDifficulty);
						m_current.startNonce = ethash_swap_u64(*((uint64_t*)m_extraNonce.data()));
						m_current.exSizeBits = m_extraNonceHexSize * 4;
						m_current.job_len = job.size();
						if (m_connection.Version() == EthStratumClient::ETHEREUMSTRATUM)
							job.resize(64, '0');
						m_current.job = h256(job);

						if (m_onWorkReceived) {
							m_onWorkReceived(m_current);
						}
					}
				}
				else
				{
					string sHeaderHash = params.get((Json::Value::ArrayIndex)index++, "").asString();
					string sSeedHash = params.get((Json::Value::ArrayIndex)index++, "").asString();
					string sShareTarget = params.get((Json::Value::ArrayIndex)index++, "").asString();

					// coinmine.pl fix
					int l = sShareTarget.length();
					if (l < 66)
						sShareTarget = "0x" + string(66 - l, '0') + sShareTarget.substr(2);


					if (sHeaderHash != "" && sSeedHash != "" && sShareTarget != "")
					{
						h256 headerHash = h256(sHeaderHash);

						if (headerHash != m_current.header)
						{
							reset_work_timeout();

							m_current.header = h256(sHeaderHash);
							m_current.seed = h256(sSeedHash);
							m_current.boundary = h256(sShareTarget);
							m_current.job = h256(job);

							if (m_onWorkReceived) {
								m_onWorkReceived(m_current);
							}
						}
					}
				}
			}
		}
		else if (method == "mining.set_difficulty" && m_connection.Version() == EthStratumClient::ETHEREUMSTRATUM)
		{
			params = responseObject.get("params", Json::Value::null);
			if (params.isArray())
			{
				m_nextWorkDifficulty = params.get((Json::Value::ArrayIndex)0, 1).asDouble();
				if (m_nextWorkDifficulty <= 0.0001) m_nextWorkDifficulty = 0.0001;
				cnote << "Difficulty set to "  << m_nextWorkDifficulty;
			}
		}
		else if (method == "mining.set_extranonce" && m_connection.Version() == EthStratumClient::ETHEREUMSTRATUM)
		{
			params = responseObject.get("params", Json::Value::null);
			if (params.isArray())
			{
				std::string enonce = params.get((Json::Value::ArrayIndex)0, "").asString();
				processExtranonce(enonce);
			}
		}
		else if (method == "client.get_version")
		{
			os << "{\"error\": null, \"id\" : " << id << ", \"result\" : \"" << ethminer_get_buildinfo()->project_version << "\"}\n";
			async_write_with_response();
		}
		break;
	}

}

void EthStratumClient::hashrate_event_handler(const boost::system::error_code& ec)
{
	if (ec || m_linkdown) {
		return;
	}

	// There is no stratum method to submit the hashrate so we use the rpc variant.
	string json = "{\"id\": 6, \"jsonrpc\":\"2.0\", \"method\": \"eth_submitHashrate\", \"params\": [\"" + m_rate + "\",\"0x" + this->m_submit_hashrate_id + "\"]}\n";
	std::ostream os(&m_requestBuffer);
	os << json;

	if (m_connection.SecLevel() != SecureLevel::NONE)
		async_write(*m_securesocket, m_requestBuffer,
			boost::bind(&EthStratumClient::handleHashrateResponse, this, boost::asio::placeholders::error));
	else
		async_write(*m_socket, m_requestBuffer,
			boost::bind(&EthStratumClient::handleHashrateResponse, this, boost::asio::placeholders::error));
}

void EthStratumClient::work_timeout_handler(const boost::system::error_code& ec) {
	if (!ec) {
		cwarn << "No new work received in " << m_worktimeout << " seconds.";
		disconnect();
	}
}

void EthStratumClient::response_timeout_handler(const boost::system::error_code& ec) {
	if (!ec) {
		cwarn << "No no response received in 2 seconds.";
		disconnect();
	}
}

void EthStratumClient::submitHashrate(string const & rate) {
	if (!m_submit_hashrate || m_linkdown) {
		return;
	}

	m_rate = rate;
	m_hashrate_event.cancel();
	m_hashrate_event.expires_from_now(boost::posix_time::milliseconds(100));
	m_hashrate_event.async_wait(boost::bind(&EthStratumClient::hashrate_event_handler, this, boost::asio::placeholders::error));
}

void EthStratumClient::submitSolution(Solution solution) {

	string nonceHex = toHex(solution.nonce);
	string json;

	m_responsetimer.cancel();

	switch (m_connection.Version()) {
		case EthStratumClient::STRATUM:
			json = "{\"id\": 4, \"method\": \"mining.submit\", \"params\": [\"" +
				m_connection.User() + "\",\"" + solution.work.job.hex() + "\",\"0x" +
				nonceHex + "\",\"0x" + solution.work.header.hex() + "\",\"0x" +
				solution.mixHash.hex() + "\"]}\n";
			break;
		case EthStratumClient::ETHPROXY:
			json = "{\"id\": 4, \"worker\":\"" +
				m_worker + "\", \"method\": \"eth_submitWork\", \"params\": [\"0x" +
				nonceHex + "\",\"0x" + solution.work.header.hex() + "\",\"0x" +
				solution.mixHash.hex() + "\"]}\n";
			break;
		case EthStratumClient::ETHEREUMSTRATUM:
			json = "{\"id\": 4, \"method\": \"mining.submit\", \"params\": [\"" +
				m_connection.User() + "\",\"" + solution.work.job.hex().substr(0, solution.work.job_len) + "\",\"" +
				nonceHex.substr(m_extraNonceHexSize, 16 - m_extraNonceHexSize) + "\"]}\n";
			break;
	}
	std::ostream os(&m_requestBuffer);
	os << json;
	m_stale = solution.stale;

	async_write_with_response();

	m_response_pending = true;
	m_responsetimer.expires_from_now(boost::posix_time::seconds(2));
	m_responsetimer.async_wait(boost::bind(&EthStratumClient::response_timeout_handler, this, boost::asio::placeholders::error));
}
<|MERGE_RESOLUTION|>--- conflicted
+++ resolved
@@ -49,15 +49,7 @@
 	m_submit_hashrate = submitHashrate;
 	m_submit_hashrate_id = h256::random().hex();
 
-<<<<<<< HEAD
 	m_secureMode = secureMode;
-=======
-	// This timer is set to never expire. This is intentional since
-	// boost asio does not support events, this timer will
-	// serve an equivalent role when cancelled.
-	m_hashrate_event.expires_at(boost::posix_time::pos_infin);
-	m_hashrate_event.async_wait(boost::bind(&EthStratumClient::hashrate_event_handler, this, boost::asio::placeholders::error));
->>>>>>> e5bee2ba
 }
 
 EthStratumClient::~EthStratumClient()
