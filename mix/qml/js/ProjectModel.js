/*
	This file is part of cpp-ethereum.

	cpp-ethereum is free software: you can redistribute it and/or modify
	it under the terms of the GNU General Public License as published by
	the Free Software Foundation, either version 3 of the License, or
	(at your option) any later version.

	cpp-ethereum is distributed in the hope that it will be useful,
	but WITHOUT ANY WARRANTY; without even the implied warranty of
	MERCHANTABILITY or FITNESS FOR A PARTICULAR PURPOSE.  See the
	GNU General Public License for more details.

	You should have received a copy of the GNU General Public License
	along with cpp-ethereum.  If not, see <http://www.gnu.org/licenses/>.
*/
/** @file ProjectModel.js
 * @author Arkadiy Paronyan arkadiy@ethdev.com
 * @date 2015
 * Ethereum IDE client.
 */

var htmlTemplate = "<html>\n<head>\n<script>\n</script>\n</head>\n<body>\n<script>\n</script>\n</body>\n</html>";
var contractTemplate = "contract Contract {\n}\n";

function saveAll() {
	saveProject();
}

function createProject() {
	newProjectDialog.open();
}

function closeProject() {
	if (!isEmpty) {
		if (haveUnsavedChanges)
			saveMessageDialog.open();
		else
			doCloseProject();
	}
}

function saveProject() {
	if (!isEmpty) {
		var projectData = {
			files: [],
			title: projectTitle,
			deploymentAddress: deploymentAddress
		};
		for (var i = 0; i < projectListModel.count; i++)
			projectData.files.push(projectListModel.get(i).fileName)
		projectSaving(projectData);
		var json = JSON.stringify(projectData, null, "\t");
		var projectFile = projectPath + projectFileName;
		fileIo.writeFile(projectFile, json);
		projectSaved();
	}
}

function loadProject(path) {
	closeProject();
	console.log("loading project at " + path);
	var projectFile = path + projectFileName;
	var json = fileIo.readFile(projectFile);
	var projectData = JSON.parse(json);
	if (!projectData.title) {
		var parts = path.split("/");
		projectData.title = parts[parts.length - 2];
	}
	deploymentAddress = projectData.deploymentAddress ? projectData.deploymentAddress : "";
	projectTitle = projectData.title;
	projectPath = path;
	if (!projectData.files)
		projectData.files = [];

	for(var i = 0; i < projectData.files.length; i++) {
		addFile(projectData.files[i]);
	}
	projectSettings.lastProjectPath = path;
	projectLoading(projectData);
	projectLoaded()

	//TODO: move this to codemodel
	var contractSources = {};
	for (var d = 0; d < listModel.count; d++) {
		var doc = listModel.get(d);
		if (doc.isContract)
			contractSources[doc.documentId] = fileIo.readFile(doc.path);
	}
	codeModel.reset(contractSources);

}

function addFile(fileName) {
	var p = projectPath + fileName;
	var extension = fileName.substring(fileName.lastIndexOf("."), fileName.length);
	var isContract = extension === ".sol";
	var isHtml = extension === ".html";
	var isCss = extension === ".css";
	var isJs = extension === ".js";
	var isImg = extension === ".png"  || extension === ".gif" || extension === ".jpg" || extension === ".svg";
	var syntaxMode = isContract ? "solidity" : isJs ? "javascript" : isHtml ? "htmlmixed" : isCss ? "css" : "";
	var groupName = isContract ? qsTr("Contracts") : isJs ? qsTr("Javascript") : isHtml ? qsTr("Web Pages") : isCss ? qsTr("Styles") : isImg ? qsTr("Images") : qsTr("Misc");
	var docData = {
		contract: false,
		path: p,
		fileName: fileName,
		name: fileName,
		documentId: fileName,
		syntaxMode: syntaxMode,
		isText: isContract || isHtml || isCss || isJs,
		isContract: isContract,
		isHtml: isHtml,
		groupName: groupName
	};

	projectListModel.append(docData);
	return docData.documentId;
}

function getDocumentIndex(documentId)
{
	for (var i = 0; i < projectListModel.count; i++)
		if (projectListModel.get(i).documentId === documentId)
			return i;
	console.error("Cant find document " + documentId);
	return -1;
}

function openDocument(documentId) {
	if (documentId !== currentDocumentId) {
		documentOpened(projectListModel.get(getDocumentIndex(documentId)));
		currentDocumentId = documentId;
	}
}

function openNextDocument() {
	var docIndex = getDocumentIndex(currentDocumentId);
	var nextDocId = "";
	while (nextDocId === "") {
		docIndex++;
		if (docIndex >= projectListModel.count)
			docIndex = 0;
		var document = projectListModel.get(docIndex);
		if (document.isText)
			nextDocId = document.documentId;
	}
	openDocument(nextDocId);
}

function openPrevDocument() {
	var docIndex = getDocumentIndex(currentDocumentId);
	var prevDocId = "";
	while (prevDocId === "") {
		docIndex--;
		if (docIndex < 0)
			docIndex = projectListModel.count - 1;
		var document = projectListModel.get(docIndex);
		if (document.isText)
			prevDocId = document.documentId;
	}
	openDocument(prevDocId);
}

function doCloseProject() {
	console.log("Closing project");
	projectListModel.clear();
	projectPath = "";
	currentDocumentId = "";
	projectClosed();
}

function doCreateProject(title, path) {
	closeProject();
	console.log("creating project " + title + " at " + path);
	if (path[path.length - 1] !== "/")
		path += "/";
	var dirPath = path + title + "/";
	fileIo.makeDir(dirPath);
	var projectFile = dirPath + projectFileName;

	var indexFile = "index.html";
	var contractsFile = "contract.sol";
	var projectData = {
		title: title,
		files: [ contractsFile, indexFile ]
	};
	//TODO: copy from template
	fileIo.writeFile(dirPath + indexFile, htmlTemplate);
	fileIo.writeFile(dirPath + contractsFile, contractTemplate);
	newProject(projectData);
	var json = JSON.stringify(projectData, null, "\t");
	fileIo.writeFile(projectFile, json);
	loadProject(dirPath);
}

function doAddExistingFiles(files) {
	for(var i = 0; i < files.length; i++) {
		var sourcePath = files[i];
		var sourceFileName = sourcePath.substring(sourcePath.lastIndexOf("/") + 1, sourcePath.length);
		var destPath = projectPath + sourceFileName;
		if (sourcePath !== destPath)
			fileIo.copyFile(sourcePath, destPath);
		var id = addFile(sourceFileName);
		documentAdded(id)
	}
}

function renameDocument(documentId, newName) {
	var i = getDocumentIndex(documentId);
	var document = projectListModel.get(i);
	if (!document.isContract) {
		var sourcePath = document.path;
		var destPath = projectPath + newName;
		fileIo.moveFile(sourcePath, destPath);
		document.path = destPath;
		document.name = newName;
		projectListModel.set(i, document);
		documentUpdated(documentId);
	}
}

function getDocument(documentId) {
	var i = getDocumentIndex(documentId);
	return projectListModel.get(i);
}

function removeDocument(documentId) {
	var i = getDocumentIndex(documentId);
	var document = projectListModel.get(i);
	if (!document.isContract) {
		projectListModel.remove(i);
		documentRemoved(documentId);
	}
}

function newHtmlFile() {
	createAndAddFile("page", "html", htmlTemplate);
}

function newCssFile() {
	createAndAddFile("style", "css", "body {\n}\n");
}

function newJsFile() {
	createAndAddFile("script", "js", "function foo() {\n}\n");
}

function newContract() {
	createAndAddFile("contract", "sol", contractTemplate);
}


function createAndAddFile(name, extension, content) {
	var fileName = generateFileName(name, extension);
	var filePath = projectPath + fileName;
	fileIo.writeFile(filePath, content);
	var id = addFile(fileName);
	documentAdded(id);
}

function generateFileName(name, extension) {
	var i = 1;
	do {
		var fileName = name + i + "." + extension;
		var filePath = projectPath + fileName;
		i++;
	} while (fileIo.fileExists(filePath));
	return fileName
}


var jsonRpcRequestId = 1;
function deployProject(force) {

	saveAll(); //TODO: ask user

	if (!force && deploymentAddress !== "") {
		deployWarningDialog.visible = true;
		return;
	}

	deploymentDialog.open();
}

function startDeployProject()
{
	var date = new Date();
	var deploymentId = date.toLocaleString(Qt.locale(), "ddMMyyHHmmsszzz");
	var jsonRpcUrl = "http://localhost:8080";
	console.log("Deploying " + deploymentId + " to " + jsonRpcUrl);
	deploymentStarted();

<<<<<<< HEAD
	var code = codeModel.codeHex
	var rpcRequest = JSON.stringify({
		jsonrpc: "2.0",
		method: "eth_transact",
		params: [ {
				"code": code
			} ],
		id: jsonRpcRequestId++
	});
=======
	var requests = [];
	var requestNames = [];
	for (var c in codeModel.contracts) { //TODO: order based on dependencies
		var code = codeModel.contracts[c].codeHex;
		requests.push({
			jsonrpc: "2.0",
			method: "eth_transact",
			params: [ { "code": code } ],
			id: jsonRpcRequestId++
		});
		requestNames.push(c);
	}

	var rpcRequest = JSON.stringify(requests);;
>>>>>>> a783bbb5
	var httpRequest = new XMLHttpRequest()
	httpRequest.open("POST", jsonRpcUrl, true);
	httpRequest.setRequestHeader("Content-type", "application/json");
	httpRequest.setRequestHeader("Content-length", rpcRequest.length);
	httpRequest.setRequestHeader("Connection", "close");
	httpRequest.onreadystatechange = function() {
		if (httpRequest.readyState === XMLHttpRequest.DONE) {
			if (httpRequest.status === 200) {
				var rpcResponse = JSON.parse(httpRequest.responseText);
				if (rpcResponse.length === requestNames.length) {
					var contractAddresses = {};
					for (var r = 0; r < rpcResponse.lenght; r++)
						contractAddresses[requestNames[r]] = rpcResponse.result;
					finalizeDeployment(deploymentId, contractAddresses);
				}
			} else {
				var errorText = qsTr("Deployment error: RPC server HTTP status ") + httpRequest.status;
				console.log(errorText);
				deploymentError(errorText);
			}
		}
	}
	httpRequest.send(rpcRequest);
}

function finalizeDeployment(deploymentId, addresses) {
	//create a dir for frontend files and copy them
	var deploymentDir = projectPath + deploymentId + "/";
	fileIo.makeDir(deploymentDir);
	var manifest = {
		previous: 'jgjgj67576576576567ytjy',
		first: 'ds564rh5656hhfghfg',
		entries: []
	};
	for (var i = 0; i < projectListModel.count; i++) {
		var doc = projectListModel.get(i);
		if (doc.isContract)
			continue;
		if (doc.isHtml) {
			//inject the script to access contract API
			//TODO: use a template
			var html = fileIo.readFile(doc.path);
			var insertAt = html.indexOf("<head>")
			if (insertAt < 0)
				insertAt = 0;
			else
				insertAt += 6;
			html = html.substr(0, insertAt) +
					"<script src=\"bignumber.min.js\"></script>" +
					"<script src=\"ethereum.js\"></script>" +
					"<script src=\"deployment.js\"></script>" +
					html.substr(insertAt);
			fileIo.writeFile(deploymentDir + doc.fileName, html);
		}
		else
			fileIo.copyFile(doc.path, deploymentDir + doc.fileName);
		var jsonFile = {
			path: '/' + doc.fileName,
			file: '/' + doc.fileName
		}
		manifest.entries.push(jsonFile);
	}
	//write deployment js
	var deploymentJs =
		"// Autogenerated by Mix\n" +
		"web3 = require(\"web3\");\n" +
		"contracts = {};\n";
	for (var c in codeModel.contracts)  {
		var contractAccessor = "contracts[\"" + codeModel.contracts[c].contract.name + "\"]";
		deploymentJs += contractAccessor + " = {\n" +
		"\tinterface: " + codeModel.contracts[c].contractInterface + ",\n" +
		"\taddress: \"" + addresses[c] + "\"\n" +
		"};\n" +
		contractAccessor + ".contract = web3.eth.contract(" + contractAccessor + ".address, " + contractAccessor + ".interface);\n";
	}
	fileIo.writeFile(deploymentDir + "deployment.js", deploymentJs);
	//copy scripts
	fileIo.copyFile("qrc:///js/bignumber.min.js", deploymentDir + "bignumber.min.js");
	fileIo.copyFile("qrc:///js/webthree.js", deploymentDir + "ethereum.js");
	deploymentAddress = address;
	saveProject();

	var hash  = fileIo.compress(JSON.stringify(manifest), deploymentDir);
	//Call Registry
	var applicationUrlEth = deploymentDialog.applicationUrlEth;
	var applicationUrlHttp = deploymentDialog.applicationUrlHttp;
	applicationUrlEth = formatAppUrl(applicationEth);
	deploymentComplete();
}

function formatAppUrl(url)
{
	var slash = url.indexof("/");
	var dot = url.indexof(".");
	if ((slash === -1 && dot === -1) || dot > slash)
		return url;
	else
	{
		var split = url.split("/");
		var dotted = split[0].split(".");
		var main = "";
		for (var k in dotted)
			main += dotted[k] + '/' + main;
		return main;
	}
}<|MERGE_RESOLUTION|>--- conflicted
+++ resolved
@@ -291,17 +291,6 @@
 	console.log("Deploying " + deploymentId + " to " + jsonRpcUrl);
 	deploymentStarted();
 
-<<<<<<< HEAD
-	var code = codeModel.codeHex
-	var rpcRequest = JSON.stringify({
-		jsonrpc: "2.0",
-		method: "eth_transact",
-		params: [ {
-				"code": code
-			} ],
-		id: jsonRpcRequestId++
-	});
-=======
 	var requests = [];
 	var requestNames = [];
 	for (var c in codeModel.contracts) { //TODO: order based on dependencies
@@ -316,7 +305,6 @@
 	}
 
 	var rpcRequest = JSON.stringify(requests);;
->>>>>>> a783bbb5
 	var httpRequest = new XMLHttpRequest()
 	httpRequest.open("POST", jsonRpcUrl, true);
 	httpRequest.setRequestHeader("Content-type", "application/json");
@@ -328,7 +316,7 @@
 				var rpcResponse = JSON.parse(httpRequest.responseText);
 				if (rpcResponse.length === requestNames.length) {
 					var contractAddresses = {};
-					for (var r = 0; r < rpcResponse.lenght; r++)
+					for (var r = 0; r < rpcResponse.length; r++)
 						contractAddresses[requestNames[r]] = rpcResponse.result;
 					finalizeDeployment(deploymentId, contractAddresses);
 				}
