import QtQuick 2.2
import QtQuick.Controls 1.1
import QtQuick.Controls.Styles 1.1
import QtQuick.Dialogs 1.1
import QtQuick.Layouts 1.1
import QtQuick.Window 2.1
import QtQuick.PrivateWidgets 1.1
import Qt.labs.settings 1.0
import org.ethereum.qml.QEther 1.0

ApplicationWindow {
	id: mainApplication
	visible: true
	width: 1200
	height: 800
	minimumWidth: 400
	minimumHeight: 300
	title: qsTr("Mix")

	menuBar: MenuBar {
		Menu {
			title: qsTr("File")
			MenuItem { action: createProjectAction }
			MenuItem { action: openProjectAction }
			MenuSeparator {}
			MenuItem { action: saveAllFilesAction }
			MenuSeparator {}
			MenuItem { action: addExistingFileAction }
			MenuItem { action: addNewJsFileAction }
			MenuItem { action: addNewHtmlFileAction }
			MenuItem { action: addNewCssFileAction }
			MenuSeparator {}
			//MenuItem { action: addNewContractAction }
			MenuItem { action: closeProjectAction }
			MenuSeparator {}
			MenuItem { action: exitAppAction }
		}
		Menu {
			title: qsTr("Deploy")
			MenuItem { action: debugRunAction }
			MenuItem { action: mineAction }
			MenuSeparator {}
			MenuItem { action: editStatesAction }
			MenuSeparator {}
			MenuItem { action: toggleRunOnLoadAction }
		}
		Menu {
			title: qsTr("Windows")
			MenuItem { action: openNextDocumentAction }
			MenuItem { action: openPrevDocumentAction }
			MenuSeparator {}
			MenuItem { action: toggleProjectNavigatorAction }
			MenuItem { action: showHideRightPanelAction }
			MenuItem { action: toggleTransactionLogAction }
			MenuItem { action: toggleWebPreviewAction }
			MenuItem { action: toggleWebPreviewOrientationAction }
			MenuItem { action: toggleCallsInLog }
		}
	}

	MainContent {
		id: mainContent;
		anchors.fill: parent
	}

	ModalDialog {
		objectName: "dialog"
		id: dialog
	}

	AlertMessageDialog {
		objectName: "alertMessageDialog"
		id: messageDialog
	}

	Settings {
		id: mainWindowSettings
		property alias mainWidth: mainApplication.width
		property alias mainHeight: mainApplication.height
		property alias mainX: mainApplication.x
		property alias mainY: mainApplication.y
	}

	Action {
		id: exitAppAction
		text: qsTr("Exit")
		shortcut: "Ctrl+Q"
		onTriggered: Qt.quit();
	}

	Action {
		id: mineAction
		text: qsTr("Mine")
		shortcut: "Ctrl+M"
		onTriggered: clientModel.mine();
		enabled: codeModel.hasContract && !clientModel.running &&!clientModel.mining
<<<<<<< HEAD
	}

	StateList {
		id: stateList
	}

	Action {
		id: editStatesAction
		text: qsTr("Edit States")
		shortcut: "Ctrl+Alt+E"
		onTriggered: stateList.show();
	}

	Connections {
		target: projectModel.stateListModel

		function updateRunLabel()
		{
			debugRunAction.text = qsTr("Deploy") + " \"" + projectModel.stateListModel.defaultStateName() + "\"";
		}

		onDefaultStateChanged: updateRunLabel()
		onStateListModelReady: updateRunLabel()
	}

=======
	}

	StateList {
		id: stateList
	}

	Action {
		id: editStatesAction
		text: qsTr("Edit States")
		shortcut: "Ctrl+Alt+E"
		onTriggered: stateList.show();
	}

	Connections {
		target: projectModel.stateListModel

		function updateRunLabel()
		{
			debugRunAction.text = qsTr("Deploy") + " \"" + projectModel.stateListModel.defaultStateName() + "\"";
		}

		onDefaultStateChanged: updateRunLabel()
		onStateListModelReady: updateRunLabel()
	}

>>>>>>> 1745f1eb
	Action {
		id: debugRunAction
		text: qsTr("Deploy")
		shortcut: "F5"
		onTriggered: mainContent.startQuickDebugging()
		enabled: codeModel.hasContract && !clientModel.running
	}

	Action {
		id: toggleWebPreviewAction
		text: qsTr("Show Web View")
		shortcut: "F2"
		checkable: true
		checked: mainContent.webViewVisible
		onTriggered: mainContent.toggleWebPreview();
	}

	Action {
		id: toggleTransactionLogAction
		text: qsTr("Show States and Transactions")
		shortcut: "Alt+1"
		checkable: true
		checked: mainContent.rightPane.transactionLog.visible
		onTriggered: mainContent.rightPane.transactionLog.visible = !mainContent.rightPane.transactionLog.visible
	}

	Action {
		id: toggleProjectNavigatorAction
		text: qsTr("Show Project Navigator")
		shortcut: "Alt+0"
		checkable: true
		checked: mainContent.projectViewVisible
		onTriggered: mainContent.toggleProjectView();
	}

	Action {
		id: toggleWebPreviewOrientationAction
		text: qsTr("Horizontal Web View")
		shortcut: ""
		checkable: true
		checked: mainContent.webViewHorizontal
		onTriggered: mainContent.toggleWebPreviewOrientation();
	}

	Action {
		id: toggleCallsInLog
		text: qsTr("Show Calls in Transaction Log")
		shortcut: ""
		checkable: true
		checked: mainContent.rightPane.transactionLog.showLogs
		onTriggered: mainContent.rightPane.transactionLog.showLogs = !mainContent.rightPane.transactionLog.showLogs
	}

	Action {
		id: toggleRunOnLoadAction
		text: qsTr("Load State on Startup")
		shortcut: ""
		checkable: true
		checked: mainContent.runOnProjectLoad
		onTriggered: mainContent.runOnProjectLoad = !mainContent.runOnProjectLoad
	}

	Action {
		id: showHideRightPanelAction
		text: qsTr("Show Right View")
		shortcut: "F7"
		checkable: true
		checked: mainContent.rightViewVisible
		onTriggered: mainContent.toggleRightView();
	}

	Action {
		id: createProjectAction
		text: qsTr("&New Project")
		shortcut: "Ctrl+N"
		enabled: true;
		onTriggered: projectModel.createProject();
	}

	Action {
		id: openProjectAction
		text: qsTr("&Open Project")
		shortcut: "Ctrl+O"
		enabled: true;
		onTriggered: openProjectFileDialog.open()
	}

	FileDialog {
		id: openProjectFileDialog
		visible: false
		title: qsTr("Open a Project")
		selectFolder: true
		onAccepted: {
			var path = openProjectFileDialog.fileUrl.toString();
			path += "/";
			projectModel.loadProject(path);
		}
	}

	Action {
		id: addNewJsFileAction
		text: qsTr("New JavaScript File")
		shortcut: "Ctrl+Alt+J"
		enabled: !projectModel.isEmpty
		onTriggered: projectModel.newJsFile();
	}

	Action {
		id: addNewHtmlFileAction
		text: qsTr("New HTML File")
		shortcut: "Ctrl+Alt+H"
		enabled: !projectModel.isEmpty
		onTriggered: projectModel.newHtmlFile();
	}

	Action {
		id: addNewCssFileAction
		text: qsTr("New CSS File")
		shortcut: "Ctrl+Alt+S"
		enabled: !projectModel.isEmpty
		onTriggered: projectModel.newCssFile();
	}

	Action {
		id: addNewContractAction
		text: qsTr("New Contract")
		shortcut: "Ctrl+Alt+C"
		enabled: !projectModel.isEmpty
		onTriggered: projectModel.newContract();
	}

	Action {
		id: addExistingFileAction
		text: qsTr("Add Existing File")
		shortcut: "Ctrl+Alt+A"
		enabled: !projectModel.isEmpty
		onTriggered: addExistingFileDialog.open()
	}

	FileDialog {
		id: addExistingFileDialog
		visible: false
		title: qsTr("Add a File")
		selectFolder: false
		onAccepted: {
			var paths = addExistingFileDialog.fileUrls;
			projectModel.doAddExistingFiles(paths);
		}
	}

	Action {
		id: saveAllFilesAction
		text: qsTr("Save All")
		shortcut: "Ctrl+S"
		enabled: !projectModel.isEmpty
		onTriggered: projectModel.saveAll();
	}

	Action {
		id: closeProjectAction
		text: qsTr("Close Project")
		shortcut: "Ctrl+W"
		enabled: !projectModel.isEmpty
		onTriggered: projectModel.closeProject();
	}

	Action {
		id: openNextDocumentAction
		text: qsTr("Next Document")
		shortcut: "Ctrl+Tab"
		enabled: !projectModel.isEmpty
		onTriggered: projectModel.openNextDocument();
	}

	Action {
		id: openPrevDocumentAction
		text: qsTr("Previous Document")
		shortcut: "Ctrl+Shift+Tab"
		enabled: !projectModel.isEmpty
		onTriggered: projectModel.openPrevDocument();
	}

}<|MERGE_RESOLUTION|>--- conflicted
+++ resolved
@@ -94,7 +94,6 @@
 		shortcut: "Ctrl+M"
 		onTriggered: clientModel.mine();
 		enabled: codeModel.hasContract && !clientModel.running &&!clientModel.mining
-<<<<<<< HEAD
 	}
 
 	StateList {
@@ -120,33 +119,6 @@
 		onStateListModelReady: updateRunLabel()
 	}
 
-=======
-	}
-
-	StateList {
-		id: stateList
-	}
-
-	Action {
-		id: editStatesAction
-		text: qsTr("Edit States")
-		shortcut: "Ctrl+Alt+E"
-		onTriggered: stateList.show();
-	}
-
-	Connections {
-		target: projectModel.stateListModel
-
-		function updateRunLabel()
-		{
-			debugRunAction.text = qsTr("Deploy") + " \"" + projectModel.stateListModel.defaultStateName() + "\"";
-		}
-
-		onDefaultStateChanged: updateRunLabel()
-		onStateListModelReady: updateRunLabel()
-	}
-
->>>>>>> 1745f1eb
 	Action {
 		id: debugRunAction
 		text: qsTr("Deploy")
