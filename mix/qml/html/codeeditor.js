var editor = CodeMirror(document.body, {
							lineNumbers: true,
							//styleActiveLine: true,
							matchBrackets: true,
							autofocus: true,
							gutters: ["CodeMirror-linenumbers", "breakpoints"],
							autoCloseBrackets: true
						});
var ternServer;

editor.setOption("theme", "solarized dark");
editor.setOption("indentUnit", 4);
editor.setOption("indentWithTabs", true);
editor.setOption("fullScreen", true);

editor.changeRegistered = false;
editor.breakpointsChangeRegistered = false;

editor.on("change", function(eMirror, object) {
	editor.changeRegistered = true;
});

var mac = /Mac/.test(navigator.platform);
if (mac === true) {
	editor.setOption("extraKeys", {
						 "Cmd-V": function(cm) {
							 cm.replaceSelection(clipboard);
						 },
						 "Cmd-X": function(cm) {
							 window.document.execCommand("cut");
						 },
						 "Cmd-C": function(cm) {
							 window.document.execCommand("copy");
						 }});
}

makeMarker = function() {
	var marker = document.createElement("div");
	marker.style.color = "#822";
	marker.innerHTML = "●";
	return marker;
};

toggleBreakpointLine = function(n) {
	var info = editor.lineInfo(n);
	editor.setGutterMarker(n, "breakpoints", info.gutterMarkers ? null : makeMarker());
	editor.breakpointsChangeRegistered = true;
}

editor.on("gutterClick", function(cm, n) {
	toggleBreakpointLine(n);
});

toggleBreakpoint = function() {
	var line = editor.getCursor().line;
	toggleBreakpointLine(line);
}

getTextChanged = function() {
	return editor.changeRegistered;
};

getText = function() {
	editor.changeRegistered = false;
	return editor.getValue();
};

getBreakpointsChanged = function() {
	return editor.changeRegistered || editor.breakpointsChangeRegistered;   //TODO: track new lines
};

getBreakpoints = function() {
	var locations = [];
	editor.breakpointsChangeRegistered = false;
	var doc = editor.doc;
	doc.iter(function(line) {
		if (line.gutterMarkers && line.gutterMarkers["breakpoints"]) {
			var l = doc.getLineNumber(line);
			locations.push({
							   start: editor.indexFromPos({ line: l, ch: 0}),
							   end: editor.indexFromPos({ line: l + 1, ch: 0})
						   });;
		}
	});
	return locations;
};

setTextBase64 = function(text) {
	editor.setValue(window.atob(text));
	editor.getDoc().clearHistory();
	editor.focus();
};

setText = function(text) {
	editor.setValue(text);
};

setMode = function(mode) {
	this.editor.setOption("mode", mode);

	if (mode === "javascript")
	{
<<<<<<< HEAD
		CodeMirror.commands.autocomplete = function(cm) {
			CodeMirror.showHint(cm, CodeMirror.hint.anyword); // TODO change to a proper JavaScript language completion
		}
=======
		ternServer = new CodeMirror.TernServer({defs: [ ecma5Spec() ]});
		editor.setOption("extraKeys", {
							 "Ctrl-Space": function(cm) { ternServer.complete(cm); },
							 "Ctrl-I": function(cm) { ternServer.showType(cm); },
							 "Ctrl-O": function(cm) { ternServer.showDocs(cm); },
							 "Alt-.": function(cm) { ternServer.jumpToDef(cm); },
							 "Alt-,": function(cm) { ternServer.jumpBack(cm); },
							 "Ctrl-Q": function(cm) { ternServer.rename(cm); },
							 "Ctrl-.": function(cm) { ternServer.selectName(cm); },
							 "'.'": function(cm) { setTimeout(function() { ternServer.complete(cm); }, 100); throw CodeMirror.Pass; }
						 })
		editor.on("cursorActivity", function(cm) { ternServer.updateArgHints(cm); });
>>>>>>> e01002be
	}
	else if (mode === "solidity")
	{
		CodeMirror.commands.autocomplete = function(cm) {
			CodeMirror.showHint(cm, CodeMirror.hint.anyword);
		}
		editor.setOption("extraKeys", {
							 "Ctrl-Space": "autocomplete"
						 })
	}
};

setClipboardBase64 = function(text) {
	clipboard = window.atob(text);
};

var executionMark;
highlightExecution = function(start, end) {
	if (executionMark)
		executionMark.clear();
	executionMark = editor.markText(editor.posFromIndex(start), editor.posFromIndex(end), { className: "CodeMirror-exechighlight" });
}

var changeId;
changeGeneration = function()
{
	changeId = editor.changeGeneration(true);
}

isClean = function()
{
	return editor.isClean(changeId);
}

var annotation = null;
var compilationCompleteBool = true;
compilationError = function(line, column, content)
{
	compilationCompleteBool = false;
	window.setTimeout(function(){
		if (compilationCompleteBool)
			return;
		line = parseInt(line);
		column = parseInt(column);
		if (line > 0)
			line = line - 1;
		if (column > 0)
			column = column - 1;

		if (annotation == null)
			annotation = new ErrorAnnotation(editor, line, column, content);
		else if (annotation.line !== line || annotation.column !== column || annotation.content !== content)
		{
			annotation.destroy();
			annotation = new ErrorAnnotation(editor, line, column, content);
		}
	}, 500)
}

compilationComplete = function()
{
	if (annotation !== null)
	{
		annotation.destroy();
		annotation = null;
	}
	compilationCompleteBool = true;
}<|MERGE_RESOLUTION|>--- conflicted
+++ resolved
@@ -100,11 +100,6 @@
 
 	if (mode === "javascript")
 	{
-<<<<<<< HEAD
-		CodeMirror.commands.autocomplete = function(cm) {
-			CodeMirror.showHint(cm, CodeMirror.hint.anyword); // TODO change to a proper JavaScript language completion
-		}
-=======
 		ternServer = new CodeMirror.TernServer({defs: [ ecma5Spec() ]});
 		editor.setOption("extraKeys", {
 							 "Ctrl-Space": function(cm) { ternServer.complete(cm); },
@@ -117,7 +112,6 @@
 							 "'.'": function(cm) { setTimeout(function() { ternServer.complete(cm); }, 100); throw CodeMirror.Pass; }
 						 })
 		editor.on("cursorActivity", function(cm) { ternServer.updateArgHints(cm); });
->>>>>>> e01002be
 	}
 	else if (mode === "solidity")
 	{
